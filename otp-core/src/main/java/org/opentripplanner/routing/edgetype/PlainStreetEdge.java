--- conflicted
+++ resolved
@@ -429,8 +429,6 @@
             weight += options.turnReluctance * realTurnCost;
         }
         
-<<<<<<< HEAD
-=======
         s1.incrementWeight(weight);
 
         if (walkingBike || TraverseMode.BICYCLE.equals(traverseMode)) {
@@ -440,7 +438,6 @@
             }
         }
 
->>>>>>> 4aec2546
         if (!traverseMode.isDriving()) {
             s1.incrementWalkDistance(length);
         }
