/* This program is free software: you can redistribute it and/or
 modify it under the terms of the GNU Lesser General Public License
 as published by the Free Software Foundation, either version 3 of
 the License, or (at your option) any later version.

 This program is distributed in the hope that it will be useful,
 but WITHOUT ANY WARRANTY; without even the implied warranty of
 MERCHANTABILITY or FITNESS FOR A PARTICULAR PURPOSE.  See the
 GNU General Public License for more details.

 You should have received a copy of the GNU General Public License
 along with this program.  If not, see <http://www.gnu.org/licenses/>. */

package org.opentripplanner.graph_builder.impl;

import java.io.File;
import java.io.FileNotFoundException;
import java.io.PrintWriter;
import java.util.ArrayList;
import java.util.Arrays;
import java.util.Collections;
import java.util.HashMap;
import java.util.List;

import lombok.Setter;

import org.opentripplanner.common.IterableLibrary;
import org.opentripplanner.graph_builder.impl.stopsAlerts.IStopTester;
import org.opentripplanner.graph_builder.services.GraphBuilder;
import org.opentripplanner.routing.graph.Graph;
import org.opentripplanner.routing.vertextype.TransitStop;
import org.slf4j.LoggerFactory;

<<<<<<< HEAD
=======
import java.util.*;

/**
 * It prints the stops that satisfy certain criteria.
 * The output is a list of stops, some of the stops attributes (coordinates and etc.) and the criteria it satisfies.
 */

>>>>>>> 59f7a3d8
public class StopsAlerts implements GraphBuilder {

    private static org.slf4j.Logger LOG = LoggerFactory.getLogger(StopsAlerts.class);

    @Setter
    List<IStopTester> stopTesters = new ArrayList<IStopTester>();

    @Setter
    String logFile = "";

    @Override
    public void buildGraph(Graph graph, HashMap<Class<?>, Object> extra) {
        try {
            PrintWriter pw = new PrintWriter(new File(logFile));
            pw.printf("%s,%s,%s,%s\n","stopId","lon","lat","types");
            for (TransitStop ts : IterableLibrary.filter(graph.getVertices(), TransitStop.class)) {
                StringBuilder types = new StringBuilder();
                for(IStopTester stopTester:stopTesters){
                    if(stopTester.fulfillDemands(ts,graph)){
                        if(types.length() > 0) types.append(";");
                        types.append(stopTester.getType());
                    }
                }
                if(types.length() > 0) {
                    pw.printf("%s,%f,%f,%s\n",ts.getStopId(), ts.getCoordinate().x,
                            ts.getCoordinate().y, types.toString());
                }
            }
            pw.close();            
        } catch (FileNotFoundException e) {
            LOG.error("Failed to write StopsAlerts log file due to {}", e);
            e.printStackTrace();
        }
    }

    @Override
    public List<String> provides() {
        return Collections.emptyList();
    }

    @Override
    public List<String> getPrerequisites() {
        return Arrays.asList("transit","streets");
    }

    @Override
    public void checkInputs() {
        if(logFile.isEmpty())
            throw new RuntimeException("missing log file name");
    }
}<|MERGE_RESOLUTION|>--- conflicted
+++ resolved
@@ -31,16 +31,11 @@
 import org.opentripplanner.routing.vertextype.TransitStop;
 import org.slf4j.LoggerFactory;
 
-<<<<<<< HEAD
-=======
-import java.util.*;
-
 /**
  * It prints the stops that satisfy certain criteria.
  * The output is a list of stops, some of the stops attributes (coordinates and etc.) and the criteria it satisfies.
  */
 
->>>>>>> 59f7a3d8
 public class StopsAlerts implements GraphBuilder {
 
     private static org.slf4j.Logger LOG = LoggerFactory.getLogger(StopsAlerts.class);
