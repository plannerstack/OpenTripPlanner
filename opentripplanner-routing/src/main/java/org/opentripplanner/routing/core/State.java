--- conflicted
+++ resolved
@@ -174,7 +174,6 @@
         return Math.abs(this.time - stateData.startTime);
     }
 
-<<<<<<< HEAD
     /** returns the length of the trip in seconds up to this time, not including the initial wait.
         It subtracts out the initial wait or a clamp value specified in the request.
         This is used in lieu of reverse optimization in Analyst. */
@@ -195,12 +194,8 @@
         return activeTime;            
     }
 
-    public int getTrip() {
-        return stateData.trip;
-=======
     public TripTimes getTripTimes() {
-        return stateData.tripTimes;
->>>>>>> 9748a60a
+        return stateData.tripTimes;    
     }
 
     public AgencyAndId getTripId() {
@@ -546,13 +541,20 @@
      * path that passes through all the same edges, but which may have a shorter overall duration
      * due to different weights on time-dependent (e.g. transit boarding) edges.
      * 
-     * @return a state at the other end of a reversed, optimized path
+     * @param forward This is a reverse optimization inside a forward search, the returned state
+     * should be the same end the user started with.
+     * @return a state at the other end (or this end, in the case of a forward search) 
+     * of a reversed, optimized path
      */
     // optimize is now very similar to reverse, and the two could conceivably be combined
-    public State optimize() {
+    public State optimize(boolean forward) {
         State orig = this;
         State unoptimized = orig;
         State ret = orig.reversedClone();
+        
+        // This state is kept around and returned in a forward search
+        State front = ret;
+
         Edge edge = null;
         try {
             while (orig.getBackState() != null) {
@@ -568,9 +570,22 @@
                     + " returning unoptimized path. If edge is a PatternInterlineDwell,"
                     + " this is not totally unexpected; otherwise, you might want to"
                     + " look into it");
-            return unoptimized.reverse();
-        }
-        return ret;
+            if (forward)
+                // since we didn't modify it, no reason to clone it.
+                return this;
+            else
+                return unoptimized.reverse();
+        }
+
+        if (forward)
+            return front;
+        else
+            return ret;
+    }
+
+    /** Default to reversing during reverse search */
+    public State optimize () {
+        return optimize(false);
     }
 
     private static void copyExistingNarrativeToNewNarrativeAsAppropriate(EdgeNarrative from,
