--- conflicted
+++ resolved
@@ -135,13 +135,7 @@
             if (state0.getBackEdge() instanceof TransitBoardAlight) {
                 return null;
             }
-<<<<<<< HEAD
-            EdgeNarrative en = new TransitNarrative(state0.getTripTimes().getTrip(), this);
-            StateEditor s1 = state0.edit(this, en);
-=======
-
             StateEditor s1 = state0.edit(this);
->>>>>>> 3c55fec0
             
             if (boarding)
                 type = getPattern().getBoardType(stopIndex);
