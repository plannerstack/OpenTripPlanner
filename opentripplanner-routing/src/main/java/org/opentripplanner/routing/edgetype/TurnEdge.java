--- conflicted
+++ resolved
@@ -155,23 +155,13 @@
             return null;
         }
 
-<<<<<<< HEAD
-        /*FixedModeEdge en = new FixedModeEdge(this, traverseMode);
-=======
         StateEditor s1 = s0.edit(this);
-        s1.setBackMode(traverseMode);
->>>>>>> 4bd5d8ef
+
         Set<Alert> wheelchairNotes = ((TurnVertex) fromv).getWheelchairNotes();
         if (options.wheelchairAccessible) {
             s1.addAlerts(wheelchairNotes);
         }
-<<<<<<< HEAD
-        */
-        StateEditor s1 = s0.edit(this);
-
-=======
-        
->>>>>>> 4bd5d8ef
+
         switch (s0.getNoThruTrafficState()) {
         case INIT:
             if (((TurnVertex) fromv).isNoThruTraffic()) {
@@ -290,16 +280,7 @@
         }
     }
 
-<<<<<<< HEAD
-    @Override
-    public Set<Alert> getNotes() {
-        return ((TurnVertex) fromv).getNotes();
-    }
-
     public void setRestrictedModes(TraverseModeSet modes) {
-=======
-    public void setRestrictedModes(Set<TraverseMode> modes) {
->>>>>>> 4bd5d8ef
         this.restrictedModes = modes;
     }
 
