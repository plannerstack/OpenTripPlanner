--- conflicted
+++ resolved
@@ -22,12 +22,7 @@
 import java.util.regex.Matcher;
 import java.util.regex.Pattern;
 
-<<<<<<< HEAD
-=======
-import org.onebusaway.gtfs.model.AgencyAndId;
 import org.opentripplanner.common.model.NamedPlace;
-import org.opentripplanner.routing.algorithm.GraphLibrary;
->>>>>>> 83d9bc0e
 import org.opentripplanner.routing.algorithm.strategies.BidirectionalRemainingWeightHeuristic;
 import org.opentripplanner.routing.algorithm.strategies.ExtraEdgesStrategy;
 import org.opentripplanner.routing.algorithm.strategies.RemainingWeightHeuristic;
@@ -276,13 +271,8 @@
     }
 
     @Override
-<<<<<<< HEAD
-    public List<GraphPath> plan(String fromPlace, String toPlace, List<String> intermediates,
-           boolean ordered, Date targetTime, TraverseOptions options) {
-=======
     public List<GraphPath> plan(NamedPlace fromPlace, NamedPlace toPlace, List<NamedPlace> intermediates,
             boolean ordered, Date targetTime, TraverseOptions options) {
->>>>>>> 83d9bc0e
         return null;
     }
     
@@ -290,12 +280,7 @@
     
     /* MOVE THESE METHODS TO A LIBRARY CLASS */
     
-<<<<<<< HEAD
-    // this should probably be in the indexService
-    private Vertex getVertexForPlace(String place, TraverseOptions options) {
-=======
     private Vertex getVertexForPlace(NamedPlace place, TraverseOptions options) {
->>>>>>> 83d9bc0e
 
         Matcher matcher = _latLonPattern.matcher(place.place);
 
