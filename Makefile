--- conflicted
+++ resolved
@@ -3,11 +3,7 @@
 LOCALE_FOLDER=./src/client/i18n
 BABEL_CFG=$(LOCALE_FOLDER)/babel.cfg
 TEMPLATE_FILE=$(LOCALE_FOLDER)/messages.pot
-<<<<<<< HEAD
-LANGS=sl en fr de it ca_ES pl es
-=======
-LANGS=sl en fr de it ca_ES pl pt
->>>>>>> c3116b78
+LANGS=sl en fr de it ca_ES pl pt es
 JS_FILESPATH=./src/client/js/otp
 JS_FILES = $(shell find $(JS_FILESPATH)/ -name '*.js')
 LOCALE_FILES = $(shell find $(LOCALE_FOLDER)/ -name '*.po')
